--- conflicted
+++ resolved
@@ -35,12 +35,9 @@
 import gpolyencode
 import requests
 
-<<<<<<< HEAD
-=======
 import geohash  # install with `pip install python-geohash`
 from colornames import colornames
 
->>>>>>> 2d99c203
 PROJECT_URL = 'http://github.com/ihuecos/geonear'
 DEFAULT_NOMINATIM_ENDPOINT = 'http://nominatim.openstreetmap.org/search'
 
@@ -154,15 +151,9 @@
     '''
 
     def __init__(self, redis, geohash_precision,
-<<<<<<< HEAD
                  namespace='',
-                 cache_geocoding=20,
                  nominatim_endpoint=DEFAULT_NOMINATIM_ENDPOINT,
-=======
                  cache_geocoding=20,  # FIXME: XXX seems not to be working!!!
-                 nominatim_search_endpoint=None,
-                 nominatim_reverse_endpoint=None,
->>>>>>> 2d99c203
                  nominatim_mail=None,
                  data_serialize=json.dumps,
                  data_deserialize=json.loads):
@@ -414,153 +405,7 @@
         else:
             raise TypeError('wrong location specificaton')
 
-    def debug2(self, items,
-              size=(800, 600), return_only=False, maptype="hybrid"):
-
-            if not maptype in ('roadmap', 'satellite', 'hybrid', 'terrain'):
-                raise TypeError('maptype not supported')
-
-            # ascii_labels = list(ascii_uppercase)
-            # number_labels = list('123456789')
-            polyenc = gpolyencode.GPolyEncoder()
-
-            url = 'http://maps.googleapis.com/maps/api/staticmap?'
-            url += 'size={}x{}&maptype={}&sensor=false&scale=2'.format(
-                size[0], size[1], maptype)
-
-<<<<<<< HEAD
-            for item in items:
-                if isinstance(item, Area):
-                    for (x, y) in item.points:
-                        url += '&markers=color:white|{},{}'.format(x, y)
-
-                    # all_lines = points_to_lines(item.points)
-                    # for ps in all_lines:
-                    #     p = polyenc.encode([(p[1], p[0]) for p in ps])
-                    #     polyline_encoded = p['points']
-                    #     url += '&path=color:white|enc:{}'.format(polyline_encoded)
-
-                else:
-                    pass
-
-            webbrowser.open_new_tab(url)
-
-    def debug(self, items,
-              size=(800, 600), return_only=False, maptype="hybrid"):
-        """
-        :param items: Iterable of the objects to debug,
-             pin ids or :py:class:`Area` objects.
-        :param size: Size of the image created.
-        :param maptype: Google Maps map type can be "roadmap", "satellite",
-            "hybrid" or "terrain"
-        :param return_only: If `True` this function will only Return,
-            not open the generated URL
-        Show pins or :py:class:`Area` object in a Google maps map.
-        """
-        if not maptype in ('roadmap', 'satellite', 'hybrid', 'terrain'):
-            raise TypeError('maptype not supported')
-
-        ascii_labels = list(ascii_uppercase)
-        number_labels = list('123456789')
-        polyenc = gpolyencode.GPolyEncoder()
-        draw_geohashes = []
-
-        for item in items:
-            if isinstance(item, Area):
-                use_label = True
-                for gh in sorted(item.geohashes, reverse=True):
-                    draw_geohashes.append(('rect', gh, use_label, item))
-                    use_label = False
-            else:
-                gh = self.geohash(item)
-                draw_geohashes.append(('fill', gh, True, item))
-
-        used_labels = {}
-        label_description = {}
-        url = 'http://maps.googleapis.com/maps/api/staticmap?'
-        url += 'size={}x{}&maptype={}&sensor=false&scale=2'.format(
-            size[0], size[1], maptype)
-        points = []
-        for cmd, gh, use_label, obj, in draw_geohashes:
-                if use_label:
-                    # get the corresponding label
-                    label = used_labels.get(gh)
-                    if not label:
-                        try:
-                            label = (ascii_labels.pop(0) if cmd == 'fill'
-                                     else number_labels.pop(0))
-                        except IndexError:
-                            # * will be showed as a cirlce in google maps
-                            label = '*'
-                        used_labels[gh] = label
-
-                if cmd == 'fill':
-
-                    latlon = geohash.decode(gh)
-                    url += '&markers=label:{label}|{lat},{lon}'.format(
-                        lat=round(latlon[0], 5),
-                        lon=round(latlon[1], 5),
-                        label=label)
-                    url += '&path=fillcolor:red|weight:0|'
-
-                elif cmd == 'rect':
-                    if use_label:
-                        bbox = geohash.bbox(gh)
-                        url += '&markers=label:{label}|color:blue|{lat},{lon}'.format(
-                            lat=round(bbox['n'], 5),
-                            lon=round(bbox['e'], 5),
-                            label=label)
-                    url += '&path='
-                    bbox = geohash.bbox(gh)
-                    points.extend([
-                        (bbox['s'], bbox['e']),
-                        (bbox['s'], bbox['w']),
-                        (bbox['n'], bbox['w']),
-                        (bbox['n'], bbox['e']),
-                        (bbox['s'], bbox['e']),
-                    ])
-                else:
-                    assert False
-
-
-                if use_label:
-                    label_description.setdefault(label, [])
-                    label_description[label].append(obj)
-
-        ps = []
-        for p in points:
-            if not points.count(p) in (5,):
-                ps.append(p)
-        # ps = points
-
-
-        psr = remove_redunant_points(ps)
-        all_lines = points_to_lines(psr)
-
-        u = ''
-        for p in ps:
-            lat = round(p[0], 5)
-            lon = round(p[1], 5)
-            u += '|{0},{1}'.format(lat, lon)
-        url += '&markers=color:white' + u
-
-        for ps in all_lines:
-            p = polyenc.encode([(p[1], p[0]) for p in ps])
-            polyline_encoded = p['points']
-            url += '&path=color:white|enc:{}'.format(polyline_encoded)
-
-        if return_only:
-            return label_description, url
-        else:
-            # maybe the browser autocodes charachters so actually more are used
-            print 'image: {} ({} chars, 2048 allowed)'.format(url, len(url))
-            print
-            print 'image legend'
-            print '------------'
-            for label, objs in label_description.items():
-                print ' {} | {}'.format(label, ', '.join(str(i) for i in objs))
-            print '------------'
-=======
+
     def debug(self, items,
               size=(800, 600), return_only=False, maptype="hybrid"):
 
@@ -602,7 +447,6 @@
                 else:
                     raise TypeError()
 
->>>>>>> 2d99c203
             webbrowser.open_new_tab(url)
 
     def __repr__(self):
@@ -634,14 +478,14 @@
             pipe.sismember(self._key_prefix + 'gh:' + gh, pin_id)
         return any(pipe.execute())
 
-    def __sub__(self, other):
+    def __and__(self, other):
         if not isinstance(other, Area):
             raise TypeError('other must also be a Area')
         return Area(self._redis,
                     self.geohashes.intersection(other.geohashes),
                     key_prefix=self._key_prefix)
 
-    def __add__(self, other):
+    def __or__(self, other):
         if not isinstance(other, Area):
             raise TypeError('other must also be a Area')
         return Area(self._redis,
@@ -670,11 +514,7 @@
     def bboxes(self):
         return tuple(geohash.bbox(gh) for gh in self.geohashes)
 
-<<<<<<< HEAD
-    def _get_neighbours_in_line(self, gh):
-=======
     def _get_named_neighbors(self, gh):
->>>>>>> 2d99c203
         ghs = {}
         gh_bbox = geohash.bbox(gh)
         for g in geohash.expand(gh):
@@ -683,96 +523,6 @@
             b = geohash.bbox(g)
 
             if gh_bbox['n'] == b['n'] and gh_bbox['w'] == b["e"]:
-<<<<<<< HEAD
-                ghs['left'] = g
-            elif gh_bbox['n'] == b['n'] and gh_bbox['e'] == b["w"]:
-                ghs['right'] = g
-
-            if gh_bbox['e'] == b['e'] and gh_bbox['n'] == b["s"]:
-                ghs['up'] = g
-            elif gh_bbox['e'] == b['e'] and gh_bbox['s'] == b["n"]:
-                ghs['down'] = g
-
-        return ghs
-
-    @property
-    def points(self):
-
-        # search for edges
-        edge_points = []
-        all_ghs = self.geohashes
-        for gh in self.geohashes:
-            neighbours = self._get_neighbours_in_line(gh)
-            b = geohash.bbox(gh)
-
-            if neighbours['left'] not in all_ghs and neighbours['up'] not in all_ghs:
-                edge_points.append((b['s'], b['e']))
-
-            if neighbours['right'] not in all_ghs and neighbours['up'] not in all_ghs:
-                edge_points.append((b['s'], b['w']))
-
-            if neighbours['left'] not in all_ghs and neighbours['down'] not in all_ghs:
-                edge_points.append((b['n'], b['e']))
-
-            if neighbours['right'] not in all_ghs and neighbours['down'] not in all_ghs:
-                edge_points.append((b['n'], b['w']))
-
-        return edge_points
-
-
-def remove_redunant_points(points):
-    # remove all points that have two other points on
-    # an axis (latitude or longitude) with the same distance
-
-
-    # remove all points that are 5 times there
-    new_points = []
-    for p in points:
-        if not points.count(p) >= 5:
-            new_points.append(p)
-    points = new_points
-    ps = points
-
-
-    ps = set(ps)
-    psb = list(ps)
-    for p in list(ps):
-
-        for (d0, d1) in [(0, 1), (1, 0)]:
-            all_at_line = sorted([i[d1] for i in ps if i[d0] == p[d0]])
-            my_pos = all_at_line.index(p[d1])
-            try:
-                neighbor1 = all_at_line[my_pos - 1]
-                neighbor2 = all_at_line[my_pos + 1]
-            except IndexError:
-                continue
-
-            dist1 = abs(p[d1] - neighbor1)
-            dist2 = abs(p[d1] - neighbor2)
-            if dist1 == dist2:
-                try:
-                    psb.remove(p)
-                except ValueError:
-                    pass
-    return psb
-
-
-def points_to_lines(ps):
-    lines_x = {}
-    lines_y = {}
-    for p in ps:
-        x, y = p
-        lines_x.setdefault(x, set([]))
-        lines_x[x].add(p)
-        lines_y.setdefault(y, set([]))
-        lines_y[y].add(p)
-    all_lines = []
-    for line_x, points in lines_x.items():
-        all_lines.append([min(points), max(points)])
-    for line_y, points in lines_y.items():
-        all_lines.append([min(points), max(points)])
-    return all_lines
-=======
                 ghs['L'] = g
             elif gh_bbox['n'] == b['n'] and gh_bbox['e'] == b["w"]:
                 ghs['R'] = g
@@ -918,5 +668,4 @@
 
             polygons.append(polygon_points)
 
-        return polygons
->>>>>>> 2d99c203
+        return polygons